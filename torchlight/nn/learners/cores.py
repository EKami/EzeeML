--- conflicted
+++ resolved
@@ -198,9 +198,6 @@
         optim.step()
 
     def _on_training(self, lr_images, hr_images):
-<<<<<<< HEAD
-
-=======
         ############################
         # (1) Update D network: maximize D(x)-1-D(G(z))
         ###########################
@@ -224,7 +221,6 @@
 
         self._update_loss_logs(g_loss.data[0], d_loss.data[0], mse_loss.data[0],
                                adversarial_loss.data[0], vgg_loss.data[0])
->>>>>>> f89d8901
 
         return sr_images
 
