import sklearn
from sklearn.preprocessing.data import StandardScaler
from sklearn_pandas.dataframe_mapper import DataFrameMapper
from dask.diagnostics import ProgressBar
import warnings
import pandas as pd

import dask.dataframe as dd
from tqdm import tqdm
import numpy as np
from pandas.api.types import is_numeric_dtype


class EncoderBlueprint:
    def __init__(self):
        """
        This class keeps all the transformations that went through
        the encoding of a dataframe for later use on another dataframe
        """
        self.scale_mapper = None
        self.na_dict = None
        self.categ_var_map = None

    def save_categ_vars_map(self, df):
        if not self.categ_var_map:
            self.categ_var_map = {}
        for col_name, values in df.items():
            if df[col_name].dtype.name == 'category':
                self.categ_var_map[col_name] = values


def fix_missing(df, col, name, na_dict):
    """ Fill missing data in a column of df with the median, and add a {name}_na column
    which specifies if the data was missing.

    Args:
        df (DataFrame): The data frame that will be changed.
        col: The column of data to fix by filling in missing data.
        name: The name of the new filled column in df.

    na_dict (dict): A dictionary of values to create na's of and the value to insert. If
        name is not a key of na_dict the median will fill any missing data. Also
        if name is not a key of na_dict and there is no missing data in col, then
        no {name}_na column is not created.
    """
    col_c = col
    if is_numeric_dtype(col):
        # TODO: What if a NAN are found in the test set and not in the train set?
        # https://github.com/fastai/fastai/issues/74
        if pd.isnull(col).sum() or (name in na_dict):
            filler = na_dict[name] if name in na_dict else col_c.median()
            na_dict[name] = filler
            df[name + '_na'] = col.isnull()
            df[name] = col.fillna(filler)
    return na_dict


def _fix_na(df, na_dict):
    columns = df.columns
    if na_dict is None:
        na_dict = {}
    print("Calculating NA...")

    print(f"--- Fixing NA values ({len(columns)} passes) ---")
    for c in tqdm(columns, total=len(columns)):
        na_dict = fix_missing(df, df[c], c, na_dict)

    print(f"List of NA columns fixed: {list(na_dict.keys())}")
    return df, na_dict


def scale_vars(df, mapper=None):
    # TODO Try RankGauss: https://www.kaggle.com/c/porto-seguro-safe-driver-prediction/discussion/44629
<<<<<<< HEAD
    warnings.filterwarnings('ignore', category=sklearn.exceptions.DataConversionWarning)
    numeric_cols = [n for n in df.columns if is_numeric_dtype(df[n])]
    if mapper is None:
        # is_numeric_dtype will exclude categorical columns
        map_f = [([n], StandardScaler()) for n in numeric_cols]
        mapper = DataFrameMapper(map_f).fit(df)
    df[mapper.transformed_names_] = mapper.transform(df)
    df[numeric_cols] = df[numeric_cols].astype(np.float32)
=======
    num_cols = [n for n in df.columns if is_numeric_dtype(df[n])]
    df[num_cols] = df[num_cols].astype(np.float32)
    if mapper is None:
        # is_numeric_dtype will exclude categorical columns
        map_f = [([n], StandardScaler()) for n in num_cols]
        mapper = DataFrameMapper(map_f).fit(df)
    df[mapper.transformed_names_] = mapper.transform(df)
>>>>>>> 9d270491
    return mapper


def get_all_non_numeric(df):
    non_num_cols = []
    for col in df.columns:
        if not is_numeric_dtype(df[col]):
            non_num_cols.append(col)
    return non_num_cols


def apply_encoding(df, cont_features, categ_features, scale_continuous=False,
                   categ_encoding="categorical", encoder_blueprint=None):
    """
        Changes the passed dataframe to an entirely numeric dataframe and return
    a new dataframe with the encoded features.
    The features from the `dataframes` parameter which are not passed neither in `numeric_features`
    nor in `categ_features` are just ignored for the resulting dataframe.
    The columns which are listed in `numeric_features` and `categ_features` and not present in the
    dataframe are also ignored.
    Args:
        df (DataFrame): DataFrame on which to apply the encoding
        cont_features (list): The list of features to encode as continuous values.
        categ_features (list): The list of features to encode as categorical features.
        scale_continuous (bool): Whether or not to scale the *continuous variables* on a standard scaler
                (mean substraction and standard deviation division).
                All features types will be encoded as float32.
        categ_encoding (str): The type of encoding for the categorical variables.
            - "Categorical": Encode the categorical variables as pandas "categorical" type
                (turn them to discrete codes).
            - "OneHot": Turn the categorical variables to onehot encoding (pandas dummy variables).
            /!\ The specific encodings from this parameter will be ignored if an encoder_blueprint
            has been passed as well. Instead the encoding from encoder_blueprint will be used.
<<<<<<< HEAD

=======
>>>>>>> 9d270491
        encoder_blueprint (EncoderBlueprint): An encoder blueprint which map its encodings to
            the passed df. Typically the first time you run this method you won't have any, a new
            EncoderBlueprint will be returned from this function that you need to pass in to this
            same function next time you want the same encoding to be applied to a different dataframe.
            E.g:
                train_df, encoderBlueprint = apply_encoding(train_df, contin_vars, cat_vars, do_scale=True)
                test_df, _ = apply_encoding(test_df, contin_vars, cat_vars,
                                            do_scale=True, encoderBlueprint=encoderBlueprint)
    Returns:
        DataFrame, dict, scale_mapper, sklearn_pandas.dataframe_mapper.DataFrameMapper:
            Returns:
                 - df: The original dataframe transformed according to the function parameters
                 - EncoderBlueprint: Contains all the encoder transformations such as
                    the list of columns found with NA values in the given df or the
                    mapper for the values scaling
            You usually want to keep EncoderBlueprint to use it for a similar dataset
            on which you want the values to be on the same scale/have the same missing columns
            and have the same categorical codes.
    """

    if isinstance(df, dd.DataFrame):
        with ProgressBar():
            print("Turning dask DataFrame into pandas DataFrame")
            df = df.compute()

    categ_encoding = categ_encoding.lower()
    encoder_blueprint = encoder_blueprint if encoder_blueprint else EncoderBlueprint()
    all_feat = categ_features + cont_features
<<<<<<< HEAD
    df_columns = df.columns
    missing_col = [col for col in df_columns if col not in all_feat]
    df = df[[feat for feat in all_feat if feat in df_columns]].copy()

    df, encoder_blueprint.na_dict = _fix_na(df, encoder_blueprint.na_dict)

    print(f"Categorizing features {categ_features}")
    df[categ_features].apply(lambda x: x.astype('category'))

    print(f"Warning: Missing columns: {missing_col}, dropping them...")

=======
    missing_col = [col for col in df.columns if col not in all_feat]
    df = df[[feat for feat in all_feat if feat in df.columns]].copy()

    df, encoder_blueprint.na_dict = _fix_na(df, encoder_blueprint.na_dict)
    print(f"Warning: Missing columns: {missing_col}, dropping them...")
    print(f"Categorizing features {categ_features}")
>>>>>>> 9d270491
    # If the categorical mapping exists
    if encoder_blueprint.categ_var_map:
        for col_name, values in df.items():
            if col_name in categ_features:
                var_map = encoder_blueprint.categ_var_map
                # If the passed df has more categories than its predecessor ValueError will be raised
                df[col_name] = pd.Categorical(values,
                                              categories=var_map[col_name].cat.categories,
                                              ordered=True)
    else:
        for feat in tqdm(categ_features, total=len(categ_features)):
<<<<<<< HEAD
            if feat in df_columns:
=======
            if feat in df.columns:
>>>>>>> 9d270491
                if categ_encoding == 'onehot':
                    # TODO newly created onehot columns are not turned to categorical
                    # TODO newly created onehot should be saved into encoderBlueprint
                    df = pd.get_dummies(df, columns=[feat], dummy_na=True)

                # Transform all types of categorical columns to pandas category type
                # Usually useful to make embeddings or keep the columns as continuous
                df[feat] = df[feat].astype('category').cat.as_ordered()

    # Scale continuous vars
    if scale_continuous:
        encoder_blueprint.scale_mapper = scale_vars(df, encoder_blueprint.scale_mapper)
        print(f"List of scaled columns: {encoder_blueprint.scale_mapper.transformed_names_}")

    # Save categorical codes into encoderBlueprint
    encoder_blueprint.save_categ_vars_map(df)

    for name, col in df.items():
        if not is_numeric_dtype(col):
            df[name] = col.cat.codes + 1

    non_num_cols = get_all_non_numeric(df)
    nan_ratio = df.isnull().sum() / len(df)

    print(f"------- Dataframe of len {len(df.columns)} summary -------\n")
    for col, nan, dtype in zip(df.columns, nan_ratio.values, df.dtypes.values):
        print("Column {:<30}:\t dtype: {:<10}\t NaN ratio: {}".format(col, str(dtype), nan))
    if len(non_num_cols) > 0 and nan_ratio > 0:
        raise Exception(f"Not all columns are numeric or NaN has been found: {non_num_cols}.")

    print("---------- Preprocessing done -----------")
    return df, encoder_blueprint<|MERGE_RESOLUTION|>--- conflicted
+++ resolved
@@ -71,16 +71,6 @@
 
 def scale_vars(df, mapper=None):
     # TODO Try RankGauss: https://www.kaggle.com/c/porto-seguro-safe-driver-prediction/discussion/44629
-<<<<<<< HEAD
-    warnings.filterwarnings('ignore', category=sklearn.exceptions.DataConversionWarning)
-    numeric_cols = [n for n in df.columns if is_numeric_dtype(df[n])]
-    if mapper is None:
-        # is_numeric_dtype will exclude categorical columns
-        map_f = [([n], StandardScaler()) for n in numeric_cols]
-        mapper = DataFrameMapper(map_f).fit(df)
-    df[mapper.transformed_names_] = mapper.transform(df)
-    df[numeric_cols] = df[numeric_cols].astype(np.float32)
-=======
     num_cols = [n for n in df.columns if is_numeric_dtype(df[n])]
     df[num_cols] = df[num_cols].astype(np.float32)
     if mapper is None:
@@ -88,7 +78,6 @@
         map_f = [([n], StandardScaler()) for n in num_cols]
         mapper = DataFrameMapper(map_f).fit(df)
     df[mapper.transformed_names_] = mapper.transform(df)
->>>>>>> 9d270491
     return mapper
 
 
@@ -122,10 +111,6 @@
             - "OneHot": Turn the categorical variables to onehot encoding (pandas dummy variables).
             /!\ The specific encodings from this parameter will be ignored if an encoder_blueprint
             has been passed as well. Instead the encoding from encoder_blueprint will be used.
-<<<<<<< HEAD
-
-=======
->>>>>>> 9d270491
         encoder_blueprint (EncoderBlueprint): An encoder blueprint which map its encodings to
             the passed df. Typically the first time you run this method you won't have any, a new
             EncoderBlueprint will be returned from this function that you need to pass in to this
@@ -154,26 +139,12 @@
     categ_encoding = categ_encoding.lower()
     encoder_blueprint = encoder_blueprint if encoder_blueprint else EncoderBlueprint()
     all_feat = categ_features + cont_features
-<<<<<<< HEAD
-    df_columns = df.columns
-    missing_col = [col for col in df_columns if col not in all_feat]
-    df = df[[feat for feat in all_feat if feat in df_columns]].copy()
-
-    df, encoder_blueprint.na_dict = _fix_na(df, encoder_blueprint.na_dict)
-
-    print(f"Categorizing features {categ_features}")
-    df[categ_features].apply(lambda x: x.astype('category'))
-
-    print(f"Warning: Missing columns: {missing_col}, dropping them...")
-
-=======
     missing_col = [col for col in df.columns if col not in all_feat]
     df = df[[feat for feat in all_feat if feat in df.columns]].copy()
 
     df, encoder_blueprint.na_dict = _fix_na(df, encoder_blueprint.na_dict)
     print(f"Warning: Missing columns: {missing_col}, dropping them...")
     print(f"Categorizing features {categ_features}")
->>>>>>> 9d270491
     # If the categorical mapping exists
     if encoder_blueprint.categ_var_map:
         for col_name, values in df.items():
@@ -185,11 +156,7 @@
                                               ordered=True)
     else:
         for feat in tqdm(categ_features, total=len(categ_features)):
-<<<<<<< HEAD
-            if feat in df_columns:
-=======
             if feat in df.columns:
->>>>>>> 9d270491
                 if categ_encoding == 'onehot':
                     # TODO newly created onehot columns are not turned to categorical
                     # TODO newly created onehot should be saved into encoderBlueprint
